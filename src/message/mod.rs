//! # Room Messages
use std::borrow::Cow;
use std::cmp::{Ord, Ordering, PartialOrd};
use std::collections::hash_map::DefaultHasher;
use std::collections::hash_set;
use std::collections::BTreeMap;
use std::convert::{TryFrom, TryInto};
use std::fmt::{self, Display};
use std::hash::{Hash, Hasher};
use std::ops::{Deref, DerefMut};

use chrono::{DateTime, Local as LocalTz};
use humansize::{format_size, DECIMAL};
use serde_json::json;
use unicode_width::UnicodeWidthStr;

use matrix_sdk::ruma::{
    events::{
        relation::Thread,
        room::{
            encrypted::{
                OriginalRoomEncryptedEvent,
                RedactedRoomEncryptedEvent,
                RoomEncryptedEvent,
            },
            message::{
                FormattedBody,
                MessageFormat,
                MessageType,
                OriginalRoomMessageEvent,
                RedactedRoomMessageEvent,
                Relation,
                RoomMessageEvent,
                RoomMessageEventContent,
            },
            redaction::SyncRoomRedactionEvent,
        },
        RedactContent,
        RedactedUnsigned,
    },
    EventId,
    MilliSecondsSinceUnixEpoch,
    OwnedEventId,
    OwnedUserId,
    RoomVersionId,
    UInt,
};

use ratatui::{
    style::{Modifier as StyleModifier, Style},
    symbols::line::THICK_VERTICAL,
    text::{Line, Span, Text},
};

use modalkit::editing::cursor::Cursor;
use modalkit::prelude::*;
use ratatui_image::protocol::Protocol;

use crate::config::ImagePreviewSize;
use crate::{
    base::RoomInfo,
    config::ApplicationSettings,
    message::html::{parse_matrix_html, StyleTree},
    util::{replace_emojis_in_str, space, space_span, take_width, wrapped_text},
};

mod compose;
mod html;
mod printer;

pub use self::compose::text_to_message;

pub type MessageKey = (MessageTimeStamp, OwnedEventId);

#[derive(Default)]
pub struct Messages(BTreeMap<MessageKey, Message>);

impl Deref for Messages {
    type Target = BTreeMap<MessageKey, Message>;

    fn deref(&self) -> &Self::Target {
        &self.0
    }
}

impl DerefMut for Messages {
    fn deref_mut(&mut self) -> &mut Self::Target {
        &mut self.0
    }
}

impl Messages {
    pub fn insert_message(&mut self, key: MessageKey, msg: impl Into<Message>) {
        let event_id = key.1.clone();
        let msg = msg.into();

        self.0.insert(key, msg);

        // Remove any echo.
        let key = (MessageTimeStamp::LocalEcho, event_id);
        let _ = self.0.remove(&key);
    }
}

const fn span_static(s: &'static str) -> Span<'static> {
    Span {
        content: Cow::Borrowed(s),
        style: Style {
            fg: None,
            bg: None,
            add_modifier: StyleModifier::empty(),
            sub_modifier: StyleModifier::empty(),
            underline_color: None,
        },
    }
}

const BOLD_STYLE: Style = Style {
    fg: None,
    bg: None,
    add_modifier: StyleModifier::BOLD,
    sub_modifier: StyleModifier::empty(),
    underline_color: None,
};

const TIME_GUTTER: usize = 12;
const READ_GUTTER: usize = 5;
const MIN_MSG_LEN: usize = 30;

const TIME_GUTTER_EMPTY: &str = "            ";
const TIME_GUTTER_EMPTY_SPAN: Span<'static> = span_static(TIME_GUTTER_EMPTY);

const USIZE_TOO_SMALL: bool = usize::BITS < u64::BITS;

/// Convert the [u64] hash to [usize] as needed.
fn hash_finish_usize(hasher: DefaultHasher) -> Option<usize> {
    if USIZE_TOO_SMALL {
        (hasher.finish() % usize::MAX as u64).try_into().ok()
    } else {
        hasher.finish().try_into().ok()
    }
}

/// Hash an [EventId] into a [usize].
fn hash_event_id(event_id: &EventId) -> Option<usize> {
    let mut hasher = DefaultHasher::new();
    event_id.hash(&mut hasher);
    hash_finish_usize(hasher)
}

/// Before the image is loaded, already display a placeholder frame of the image size.
fn placeholder_frame(
    text: Option<&str>,
    outer_width: usize,
    image_preview_size: &ImagePreviewSize,
) -> Option<String> {
    let ImagePreviewSize { width, height } = image_preview_size;
    if outer_width < *width || (*width < 2 || *height < 2) {
        return None;
    }
    let mut placeholder = "\u{230c}".to_string();
    placeholder.push_str(&" ".repeat(width - 2));
    placeholder.push_str("\u{230d}\n");
    if *height > 2 {
        if let Some(text) = text {
            if text.width() <= width - 2 {
                placeholder.push(' ');
                placeholder.push_str(text);
            }
        }
    }

    placeholder.push_str(&"\n".repeat(height - 2));
    placeholder.push('\u{230e}');
    placeholder.push_str(&" ".repeat(width - 2));
    placeholder.push_str("\u{230f}\n");
    Some(placeholder)
}

#[inline]
fn millis_to_datetime(ms: UInt) -> DateTime<LocalTz> {
    let time = i64::from(ms) / 1000;
    let time = DateTime::from_timestamp(time, 0).unwrap_or_default();
    time.into()
}

#[derive(thiserror::Error, Debug)]
pub enum TimeStampIntError {
    #[error("Integer conversion error: {0}")]
    IntError(#[from] std::num::TryFromIntError),

    #[error("UInt conversion error: {0}")]
    UIntError(<UInt as TryFrom<u64>>::Error),
}

#[derive(Clone, Copy, Debug, Eq, PartialEq)]
pub enum MessageTimeStamp {
    OriginServer(UInt),
    LocalEcho,
}

impl MessageTimeStamp {
    fn as_datetime(&self) -> DateTime<LocalTz> {
        match self {
            MessageTimeStamp::OriginServer(ms) => millis_to_datetime(*ms),
            MessageTimeStamp::LocalEcho => LocalTz::now(),
        }
    }

    fn same_day(&self, other: &Self) -> bool {
        let dt1 = self.as_datetime();
        let dt2 = other.as_datetime();

        dt1.date_naive() == dt2.date_naive()
    }

    fn show_date(&self) -> Option<Span> {
        let time = self.as_datetime().format("%A, %B %d %Y").to_string();

        Span::styled(time, BOLD_STYLE).into()
    }

    fn show_time(&self) -> Option<Span> {
        match self {
            MessageTimeStamp::OriginServer(ms) => {
                let time = millis_to_datetime(*ms).format("%T");
                let time = format!("  [{time}]");

                Span::raw(time).into()
            },
            MessageTimeStamp::LocalEcho => None,
        }
    }

    fn is_local_echo(&self) -> bool {
        matches!(self, MessageTimeStamp::LocalEcho)
    }

    pub fn as_millis(&self) -> Option<MilliSecondsSinceUnixEpoch> {
        match self {
            MessageTimeStamp::OriginServer(ms) => MilliSecondsSinceUnixEpoch(*ms).into(),
            MessageTimeStamp::LocalEcho => None,
        }
    }
}

impl Ord for MessageTimeStamp {
    fn cmp(&self, other: &Self) -> Ordering {
        match (self, other) {
            (MessageTimeStamp::OriginServer(_), MessageTimeStamp::LocalEcho) => Ordering::Less,
            (MessageTimeStamp::OriginServer(a), MessageTimeStamp::OriginServer(b)) => a.cmp(b),
            (MessageTimeStamp::LocalEcho, MessageTimeStamp::OriginServer(_)) => Ordering::Greater,
            (MessageTimeStamp::LocalEcho, MessageTimeStamp::LocalEcho) => Ordering::Equal,
        }
    }
}

impl PartialOrd for MessageTimeStamp {
    fn partial_cmp(&self, other: &Self) -> Option<Ordering> {
        Some(self.cmp(other))
    }
}

impl From<UInt> for MessageTimeStamp {
    fn from(millis: UInt) -> Self {
        MessageTimeStamp::OriginServer(millis)
    }
}

impl From<MilliSecondsSinceUnixEpoch> for MessageTimeStamp {
    fn from(millis: MilliSecondsSinceUnixEpoch) -> Self {
        MessageTimeStamp::OriginServer(millis.0)
    }
}

impl TryFrom<&MessageTimeStamp> for usize {
    type Error = TimeStampIntError;

    fn try_from(ts: &MessageTimeStamp) -> Result<Self, Self::Error> {
        let n = match ts {
            MessageTimeStamp::LocalEcho => 0,
            MessageTimeStamp::OriginServer(u) => usize::try_from(u64::from(*u))?,
        };

        Ok(n)
    }
}

impl TryFrom<usize> for MessageTimeStamp {
    type Error = TimeStampIntError;

    fn try_from(u: usize) -> Result<Self, Self::Error> {
        if u == 0 {
            Ok(MessageTimeStamp::LocalEcho)
        } else {
            let n = u64::try_from(u)?;
            let n = UInt::try_from(n).map_err(TimeStampIntError::UIntError)?;

            Ok(MessageTimeStamp::from(n))
        }
    }
}

#[derive(Clone, Debug, Default, Eq, PartialEq)]
pub struct MessageCursor {
    /// When timestamp is None, the corner is determined by moving backwards from
    /// the most recently received message.
    pub timestamp: Option<MessageKey>,

    /// A row within the [Text] representation of a [Message].
    pub text_row: usize,
}

impl MessageCursor {
    pub fn new(timestamp: MessageKey, text_row: usize) -> Self {
        MessageCursor { timestamp: Some(timestamp), text_row }
    }

    /// Get a cursor that refers to the most recent message.
    pub fn latest() -> Self {
        MessageCursor::default()
    }

    pub fn to_key<'a>(&'a self, thread: &'a Messages) -> Option<&'a MessageKey> {
        if let Some(ref key) = self.timestamp {
            Some(key)
        } else {
            Some(thread.last_key_value()?.0)
        }
    }

    pub fn from_cursor(cursor: &Cursor, thread: &Messages) -> Option<Self> {
        let ev_hash = cursor.get_x();
        let ev_term = OwnedEventId::try_from("$").ok()?;

        let ts_start = MessageTimeStamp::try_from(cursor.get_y()).ok()?;
        let start = (ts_start, ev_term);

        for ((ts, event_id), _) in thread.range(&start..) {
            if hash_event_id(event_id)? == ev_hash {
                return Self::from((*ts, event_id.clone())).into();
            }

            if ts > &ts_start {
                break;
            }
        }

        // If we can't find the cursor, then go to the nearest timestamp.
        thread
            .range(start..)
            .next()
            .map(|((ts, ev), _)| Self::from((*ts, ev.clone())))
    }

    pub fn to_cursor(&self, thread: &Messages) -> Option<Cursor> {
        let (ts, event_id) = self.to_key(thread)?;

        let y = usize::try_from(ts).ok()?;
        let x = hash_event_id(event_id)?;

        Cursor::new(y, x).into()
    }
}

impl From<Option<MessageKey>> for MessageCursor {
    fn from(key: Option<MessageKey>) -> Self {
        MessageCursor { timestamp: key, text_row: 0 }
    }
}

impl From<MessageKey> for MessageCursor {
    fn from(key: MessageKey) -> Self {
        MessageCursor { timestamp: Some(key), text_row: 0 }
    }
}

impl Ord for MessageCursor {
    fn cmp(&self, other: &Self) -> Ordering {
        match (&self.timestamp, &other.timestamp) {
            (None, None) => self.text_row.cmp(&other.text_row),
            (None, Some(_)) => Ordering::Greater,
            (Some(_), None) => Ordering::Less,
            (Some(st), Some(ot)) => {
                let pcmp = st.cmp(ot);
                let tcmp = self.text_row.cmp(&other.text_row);

                pcmp.then(tcmp)
            },
        }
    }
}

impl PartialOrd for MessageCursor {
    fn partial_cmp(&self, other: &Self) -> Option<Ordering> {
        Some(self.cmp(other))
    }
}

fn redaction_reason(ev: &SyncRoomRedactionEvent) -> Option<&str> {
    let SyncRoomRedactionEvent::Original(ev) = ev else {
        return None;
    };

    return ev.content.reason.as_deref();
}

fn redaction_unsigned(ev: SyncRoomRedactionEvent) -> RedactedUnsigned {
    let reason = redaction_reason(&ev);
    let redacted_because = json!({
        "content": {
            "reason": reason
        },
        "event_id": ev.event_id(),
        "sender": ev.sender(),
        "origin_server_ts": ev.origin_server_ts(),
        "unsigned": {},
    });
    RedactedUnsigned::new(serde_json::from_value(redacted_because).unwrap())
}

#[derive(Clone)]
pub enum MessageEvent {
    EncryptedOriginal(Box<OriginalRoomEncryptedEvent>),
    EncryptedRedacted(Box<RedactedRoomEncryptedEvent>),
    Original(Box<OriginalRoomMessageEvent>),
    Redacted(Box<RedactedRoomMessageEvent>),
    Local(OwnedEventId, Box<RoomMessageEventContent>),
}

impl MessageEvent {
    pub fn event_id(&self) -> &EventId {
        match self {
            MessageEvent::EncryptedOriginal(ev) => ev.event_id.as_ref(),
            MessageEvent::EncryptedRedacted(ev) => ev.event_id.as_ref(),
            MessageEvent::Original(ev) => ev.event_id.as_ref(),
            MessageEvent::Redacted(ev) => ev.event_id.as_ref(),
            MessageEvent::Local(event_id, _) => event_id.as_ref(),
        }
    }

    pub fn content(&self) -> Option<&RoomMessageEventContent> {
        match self {
            MessageEvent::EncryptedOriginal(_) => None,
            MessageEvent::Original(ev) => Some(&ev.content),
            MessageEvent::EncryptedRedacted(_) => None,
            MessageEvent::Redacted(_) => None,
            MessageEvent::Local(_, content) => Some(content),
        }
    }

    pub fn is_emote(&self) -> bool {
        matches!(
            self.content(),
            Some(RoomMessageEventContent { msgtype: MessageType::Emote(_), .. })
        )
    }

    pub fn body(&self) -> Cow<'_, str> {
        match self {
            MessageEvent::EncryptedOriginal(_) => "[Unable to decrypt message]".into(),
            MessageEvent::Original(ev) => body_cow_content(&ev.content),
            MessageEvent::EncryptedRedacted(ev) => body_cow_reason(&ev.unsigned),
            MessageEvent::Redacted(ev) => body_cow_reason(&ev.unsigned),
            MessageEvent::Local(_, content) => body_cow_content(content),
        }
    }

    pub fn html(&self) -> Option<StyleTree> {
        let content = match self {
            MessageEvent::EncryptedOriginal(_) => return None,
            MessageEvent::EncryptedRedacted(_) => return None,
            MessageEvent::Original(ev) => &ev.content,
            MessageEvent::Redacted(_) => return None,
            MessageEvent::Local(_, content) => content,
        };

        if let MessageType::Text(content) = &content.msgtype {
            if let Some(FormattedBody { format: MessageFormat::Html, body }) = &content.formatted {
                Some(parse_matrix_html(body.as_str()))
            } else {
                None
            }
        } else {
            None
        }
    }

    fn redact(&mut self, redaction: SyncRoomRedactionEvent, version: &RoomVersionId) {
        match self {
            MessageEvent::EncryptedOriginal(_) => return,
            MessageEvent::EncryptedRedacted(_) => return,
            MessageEvent::Redacted(_) => return,
            MessageEvent::Local(_, _) => return,
            MessageEvent::Original(ev) => {
                let redacted = RedactedRoomMessageEvent {
                    content: ev.content.clone().redact(version),
                    event_id: ev.event_id.clone(),
                    sender: ev.sender.clone(),
                    origin_server_ts: ev.origin_server_ts,
                    room_id: ev.room_id.clone(),
                    unsigned: redaction_unsigned(redaction),
                };
                *self = MessageEvent::Redacted(Box::new(redacted));
            },
        }
    }
}

/// Macro rule converting a File / Image / Audio / Video to its text content with the shape:
/// `[Attached <type>: <content>[ (<human readable file size>)]]`
macro_rules! display_file_to_text {
    ( $msgtype:ident, $content:expr ) => {
        return Cow::Owned(format!(
            "[Attached {}: {}{}]",
            stringify!($msgtype),
            $content.body,
            $content
                .info
                .as_ref()
                .map(|info| {
                    info.size
                        .map(|s| format!(" ({})", format_size(u64::from(s), DECIMAL)))
                        .unwrap_or_else(String::new)
                })
                .unwrap_or_else(String::new)
        ))
    };
}

fn body_cow_content(content: &RoomMessageEventContent) -> Cow<'_, str> {
    let s = match &content.msgtype {
        MessageType::Text(content) => content.body.as_str(),
        MessageType::VerificationRequest(_) => "[Verification Request]",
        MessageType::Emote(content) => content.body.as_ref(),
        MessageType::Notice(content) => content.body.as_str(),
        MessageType::ServerNotice(content) => content.body.as_str(),

        MessageType::Audio(content) => {
            display_file_to_text!(Audio, content);
        },
        MessageType::File(content) => {
            display_file_to_text!(File, content);
        },
        MessageType::Image(content) => {
            display_file_to_text!(Image, content);
        },
        MessageType::Video(content) => {
            display_file_to_text!(Video, content);
        },
        _ => {
            match content.msgtype() {
                // Just show the body text for the special Element messages.
                "nic.custom.confetti" |
                "nic.custom.fireworks" |
                "io.element.effect.hearts" |
                "io.element.effect.rainfall" |
                "io.element.effect.snowfall" |
                "io.element.effects.space_invaders" => content.body(),
                other => {
                    return Cow::Owned(format!("[Unknown message type: {other:?}]"));
                },
            }
        },
    };

    Cow::Borrowed(s)
}

fn body_cow_reason(unsigned: &RedactedUnsigned) -> Cow<'_, str> {
    let reason = unsigned.redacted_because.content.reason.as_ref();

    if let Some(r) = reason {
        Cow::Owned(format!("[Redacted: {r:?}]"))
    } else {
        Cow::Borrowed("[Redacted]")
    }
}

enum MessageColumns {
    /// Four columns: sender, message, timestamp, read receipts.
    Four,

    /// Three columns: sender, message, timestamp.
    Three,

    /// Two columns: sender, message.
    Two,

    /// One column: message with sender on line before the message.
    One,
}

impl MessageColumns {
    fn user_gutter_width(&self, settings: &ApplicationSettings) -> u16 {
        if let MessageColumns::One = self {
            0
        } else {
            settings.tunables.user_gutter_width as u16
        }
    }
}

struct MessageFormatter<'a> {
    settings: &'a ApplicationSettings,

    /// How many columns to print.
    cols: MessageColumns,

    /// The full, original width.
    orig: usize,

    /// The width that the message contents need to fill.
    fill: usize,

    /// The formatted Span for the message sender.
    user: Option<Span<'a>>,

    /// The time the message was sent.
    time: Option<Span<'a>>,

    /// The date the message was sent.
    date: Option<Span<'a>>,

    /// Iterator over the users who have read up to this message.
    read: Option<hash_set::Iter<'a, OwnedUserId>>,
}

impl<'a> MessageFormatter<'a> {
    fn width(&self) -> usize {
        self.fill
    }

    #[inline]
    fn push_spans(&mut self, prev_line: Line<'a>, style: Style, text: &mut Text<'a>) {
        if let Some(date) = self.date.take() {
            let len = date.content.as_ref().len();
            let padding = self.orig.saturating_sub(len);
            let leading = space_span(padding / 2, Style::default());
            let trailing = space_span(padding.saturating_sub(padding / 2), Style::default());

            text.lines.push(Line::from(vec![leading, date, trailing]));
        }

        let user_gutter_empty_span =
            space_span(self.settings.tunables.user_gutter_width, Style::default());

        match self.cols {
            MessageColumns::Four => {
                let settings = self.settings;
                let user = self.user.take().unwrap_or(user_gutter_empty_span);
                let time = self.time.take().unwrap_or(TIME_GUTTER_EMPTY_SPAN);

                let mut line = vec![user];
                line.extend(prev_line.spans);
                line.push(time);

                // Show read receipts.
                let user_char =
                    |user: &'a OwnedUserId| -> Span<'a> { settings.get_user_char_span(user) };
                let mut read = self.read.iter_mut().flatten();

                let a = read.next().map(user_char).unwrap_or_else(|| Span::raw(" "));
                let b = read.next().map(user_char).unwrap_or_else(|| Span::raw(" "));
                let c = read.next().map(user_char).unwrap_or_else(|| Span::raw(" "));

                line.push(Span::raw(" "));
                line.push(c);
                line.push(b);
                line.push(a);
                line.push(Span::raw(" "));

                text.lines.push(Line::from(line))
            },
            MessageColumns::Three => {
                let user = self.user.take().unwrap_or(user_gutter_empty_span);
                let time = self.time.take().unwrap_or_else(|| Span::from(""));

                let mut line = vec![user];
                line.extend(prev_line.spans);
                line.push(time);

                text.lines.push(Line::from(line))
            },
            MessageColumns::Two => {
                let user = self.user.take().unwrap_or(user_gutter_empty_span);
                let mut line = vec![user];
                line.extend(prev_line.spans);

                text.lines.push(Line::from(line));
            },
            MessageColumns::One => {
                if let Some(user) = self.user.take() {
                    text.lines.push(Line::from(vec![user]));
                }

                let leading = space_span(2, style);
                let mut line = vec![leading];
                line.extend(prev_line.spans);

                text.lines.push(Line::from(line));
            },
        }
    }

    fn push_text(&mut self, append: Text<'a>, style: Style, text: &mut Text<'a>) {
        for line in append.lines.into_iter() {
            self.push_spans(line, style, text);
        }
    }

    fn push_in_reply(
        &mut self,
        msg: &'a Message,
        mut replied: Text<'a>,
        style: Style,
        text: &mut Text<'a>,
        info: &'a RoomInfo,
    ) {
        let width = self.width();
        let w = width.saturating_sub(2);
        let mut sender = msg.sender_span(info, self.settings);
        let sender_width = UnicodeWidthStr::width(sender.content.as_ref());
        let trailing = w.saturating_sub(sender_width + 1);

        sender.style = sender.style.patch(style);

        self.push_spans(
            Line::from(vec![
                Span::styled(" ", style),
                Span::styled(THICK_VERTICAL, style),
                sender,
                Span::styled(":", style),
                space_span(trailing, style),
            ]),
            style,
            text,
        );

        for line in replied.lines.iter_mut() {
            line.spans.insert(0, Span::styled(THICK_VERTICAL, style));
            line.spans.insert(0, Span::styled(" ", style));
        }

        self.push_text(replied, style, text);
    }

    fn push_reactions(&mut self, counts: Vec<(&'a str, usize)>, style: Style, text: &mut Text<'a>) {
        let mut emojis = printer::TextPrinter::new(self.width(), style, false, false);
        let mut reactions = 0;

        for (key, count) in counts {
            if reactions != 0 {
                emojis.push_str(" ", style);
            }

            let name = if self.settings.tunables.reaction_shortcode_display {
                if let Some(emoji) = emojis::get(key) {
                    if let Some(short) = emoji.shortcode() {
                        short
                    } else {
                        // No ASCII shortcode name to show.
                        continue;
                    }
                } else if key.chars().all(|c| c.is_ascii_alphanumeric()) {
                    key
                } else {
                    // Not an Emoji or a printable ASCII string.
                    continue;
                }
            } else {
                key
            };

            emojis.push_str("[", style);
            emojis.push_str(name, style);
            emojis.push_str(" ", style);
            emojis.push_span_nobreak(Span::styled(count.to_string(), style));
            emojis.push_str("]", style);

            reactions += 1;
        }

        if reactions > 0 {
            self.push_text(emojis.finish(), style, text);
        }
    }

    fn push_thread_reply_count(&mut self, len: usize, text: &mut Text<'a>) {
        if len == 0 {
            return;
        }

        // If we have threaded replies to this message, show how many.
        let plural = len != 1;
        let style = Style::default();
        let mut threaded =
            printer::TextPrinter::new(self.width(), style, false, false).literal(true);
        let len = Span::styled(len.to_string(), style.add_modifier(StyleModifier::BOLD));
        threaded.push_str(" \u{2937} ", style);
        threaded.push_span_nobreak(len);
        if plural {
            threaded.push_str(" replies in thread", style);
        } else {
            threaded.push_str(" reply in thread", style);
        }

        self.push_text(threaded.finish(), style, text);
    }
}

pub enum ImageStatus {
    None,
    Downloading(ImagePreviewSize),
    Loaded(Box<dyn Protocol>),
    Error(String),
}

pub struct Message {
    pub event: MessageEvent,
    pub sender: OwnedUserId,
    pub timestamp: MessageTimeStamp,
    pub downloaded: bool,
    pub html: Option<StyleTree>,
    pub image_preview: ImageStatus,
}

impl Message {
    pub fn new(event: MessageEvent, sender: OwnedUserId, timestamp: MessageTimeStamp) -> Self {
        let html = event.html();
        let downloaded = false;

        Message {
            event,
            sender,
            timestamp,
            downloaded,
            html,
            image_preview: ImageStatus::None,
        }
    }

    pub fn reply_to(&self) -> Option<OwnedEventId> {
        let content = match &self.event {
            MessageEvent::EncryptedOriginal(_) => return None,
            MessageEvent::EncryptedRedacted(_) => return None,
            MessageEvent::Local(_, content) => content,
            MessageEvent::Original(ev) => &ev.content,
            MessageEvent::Redacted(_) => return None,
        };

        match &content.relates_to {
            Some(Relation::Reply { in_reply_to }) => Some(in_reply_to.event_id.clone()),
            Some(Relation::Thread(Thread {
                in_reply_to: Some(in_reply_to),
                is_falling_back: false,
                ..
            })) => Some(in_reply_to.event_id.clone()),
            Some(_) | None => None,
        }
    }

    fn thread_root(&self) -> Option<OwnedEventId> {
        let content = match &self.event {
            MessageEvent::EncryptedOriginal(_) => return None,
            MessageEvent::EncryptedRedacted(_) => return None,
            MessageEvent::Local(_, content) => content,
            MessageEvent::Original(ev) => &ev.content,
            MessageEvent::Redacted(_) => return None,
        };

        match &content.relates_to {
            Some(Relation::Thread(Thread {
                event_id,
                in_reply_to: Some(in_reply_to),
                is_falling_back: true,
                ..
            })) if event_id == &in_reply_to.event_id => Some(event_id.clone()),
            Some(_) | None => None,
        }
    }

    fn get_render_style(&self, selected: bool, settings: &ApplicationSettings) -> Style {
        let mut style = Style::default();

        if selected {
            style = style.add_modifier(StyleModifier::REVERSED)
        }

        if self.timestamp.is_local_echo() {
            style = style.add_modifier(StyleModifier::ITALIC);
        }

        if settings.tunables.message_user_color {
            let color = settings.get_user_color(&self.sender);
            style = style.fg(color);
        }

        return style;
    }

    fn get_render_format<'a>(
        &'a self,
        prev: Option<&Message>,
        width: usize,
        info: &'a RoomInfo,
        settings: &'a ApplicationSettings,
    ) -> MessageFormatter<'a> {
        let orig = width;
        let date = match &prev {
            Some(prev) if prev.timestamp.same_day(&self.timestamp) => None,
            _ => self.timestamp.show_date(),
        };
        let user_gutter = settings.tunables.user_gutter_width;

        if user_gutter + TIME_GUTTER + READ_GUTTER + MIN_MSG_LEN <= width &&
            settings.tunables.read_receipt_display
        {
            let cols = MessageColumns::Four;
            let fill = width - user_gutter - TIME_GUTTER - READ_GUTTER;
            let user = self.show_sender(prev, true, info, settings);
            let time = self.timestamp.show_time();
            let read = info.event_receipts.get(self.event.event_id()).map(|read| read.iter());

            MessageFormatter { settings, cols, orig, fill, user, date, time, read }
        } else if user_gutter + TIME_GUTTER + MIN_MSG_LEN <= width {
            let cols = MessageColumns::Three;
            let fill = width - user_gutter - TIME_GUTTER;
            let user = self.show_sender(prev, true, info, settings);
            let time = self.timestamp.show_time();
            let read = None;

            MessageFormatter { settings, cols, orig, fill, user, date, time, read }
        } else if user_gutter + MIN_MSG_LEN <= width {
            let cols = MessageColumns::Two;
            let fill = width - user_gutter;
            let user = self.show_sender(prev, true, info, settings);
            let time = None;
            let read = None;

            MessageFormatter { settings, cols, orig, fill, user, date, time, read }
        } else {
            let cols = MessageColumns::One;
            let fill = width.saturating_sub(2);
            let user = self.show_sender(prev, false, info, settings);
            let time = None;
            let read = None;

            MessageFormatter { settings, cols, orig, fill, user, date, time, read }
        }
    }

    /// Render the message as a [Text] object for the terminal.
    ///
    /// This will also get the image preview Protocol with an x/y offset.
    pub fn show_with_preview<'a>(
        &'a self,
        prev: Option<&Message>,
        selected: bool,
        vwctx: &ViewportContext<MessageCursor>,
        info: &'a RoomInfo,
        settings: &'a ApplicationSettings,
<<<<<<< HEAD
    ) -> (Text<'a>, [Option<(&'a dyn Protocol, u16, u16)>; 2]) {
=======
    ) -> (Text<'a>, Option<(&'a dyn Protocol, u16, u16)>) {
>>>>>>> 3e45ca3d
        let width = vwctx.get_width();

        let style = self.get_render_style(selected, settings);
        let mut fmt = self.get_render_format(prev, width, info, settings);
        let mut text = Text::default();
        let width = fmt.width();
        let x_off = fmt.cols.user_gutter_width(settings);
        let date_flag = fmt.date.is_some();

        // Show the message that this one replied to, if any.
        let reply = self
            .reply_to()
            .or_else(|| self.thread_root())
            .and_then(|e| info.get_event(&e));

        let mut proto_reply = None;
        if let Some(r) = &reply {
            // Get the text and image content of the reply header
            let (msg, proto) =
                r.show_msg(width, style, false, settings.tunables.message_shortcode_display);

            // Determine the image offset of the reply header, taking into account the formatting
            proto_reply = proto.map(|p| {
                // Adjust y_off by 1 to account for username
                let y_off = text.lines.len() as u16 + 1;
                // Adjust x_off by 2 to account for the vertical line and indent
                let x_off = fmt.cols.user_gutter_width(settings) + 2;
                // Adjust y_off by 1 if a date was printed before the message to account for the extra line.
                let y_off = if fmt.date.is_some() { y_off + 1 } else { y_off };
                (p, x_off, y_off)
            });

            // Format the reply header and push it into the `Text` buffer
            fmt.push_in_reply(r, msg, style, &mut text, info);
        }

        // Now show the message contents, and the inlined reply if we couldn't find it above.
        let (msg, proto) = self.show_msg(
            width,
            style,
            reply.is_some(),
            settings.tunables.message_shortcode_display,
        );

        // Given our text so far, determine the image offset.
        let proto_main = proto.map(|p| {
            let y_off = text.lines.len() as u16;
            let x_off = fmt.cols.user_gutter_width(settings);
            // Adjust y_off by 1 if a date was printed before the message to account for the extra line.
            let y_off = if date_flag { y_off + 1 } else { y_off };
            (p, x_off, y_off)
        });

        fmt.push_text(msg, style, &mut text);

        if text.lines.is_empty() {
            // If there was nothing in the body, just show an empty message.
            fmt.push_spans(space_span(width, style).into(), style, &mut text);
        }

        if settings.tunables.reaction_display {
            let reactions = info.get_reactions(self.event.event_id());
            fmt.push_reactions(reactions, style, &mut text);
        }

        if let Some(thread) = info.get_thread(Some(self.event.event_id())) {
            fmt.push_thread_reply_count(thread.len(), &mut text);
        }

        (text, [proto_main, proto_reply])
    }

    pub fn show<'a>(
        &'a self,
        prev: Option<&Message>,
        selected: bool,
        vwctx: &ViewportContext<MessageCursor>,
        info: &'a RoomInfo,
        settings: &'a ApplicationSettings,
    ) -> Text<'a> {
        self.show_with_preview(prev, selected, vwctx, info, settings).0
    }

    fn show_msg(
        &self,
        width: usize,
        style: Style,
        hide_reply: bool,
        emoji_shortcodes: bool,
    ) -> (Text, Option<&dyn Protocol>) {
        if let Some(html) = &self.html {
            (html.to_text(width, style, hide_reply, emoji_shortcodes), None)
        } else {
            let mut msg = self.event.body();
            if emoji_shortcodes {
                msg = Cow::Owned(replace_emojis_in_str(msg.as_ref()));
            }

            if self.downloaded {
                msg.to_mut().push_str(" \u{2705}");
            }

            let mut proto = None;
            let placeholder = match &self.image_preview {
                ImageStatus::None => None,
                ImageStatus::Downloading(image_preview_size) => {
                    placeholder_frame(Some("Downloading..."), width, image_preview_size)
                },
                ImageStatus::Loaded(backend) => {
                    proto = Some(backend.as_ref());
                    placeholder_frame(Some("Loading..."), width, &backend.rect().into())
                },
                ImageStatus::Error(err) => Some(format!("[Image error: {err}]\n")),
            };

            if let Some(placeholder) = placeholder {
                msg.to_mut().insert_str(0, &placeholder);
            }

            (wrapped_text(msg, width, style), proto)
        }
    }

    fn sender_span<'a>(
        &'a self,
        info: &'a RoomInfo,
        settings: &'a ApplicationSettings,
    ) -> Span<'a> {
        settings.get_user_span(self.sender.as_ref(), info)
    }

    fn show_sender<'a>(
        &'a self,
        prev: Option<&Message>,
        align_right: bool,
        info: &'a RoomInfo,
        settings: &'a ApplicationSettings,
    ) -> Option<Span<'a>> {
        if let Some(prev) = prev {
            if self.sender == prev.sender &&
                self.timestamp.same_day(&prev.timestamp) &&
                !self.event.is_emote()
            {
                return None;
            }
        }

        let Span { content, style } = self.sender_span(info, settings);
        let user_gutter = settings.tunables.user_gutter_width;
        let ((truncated, width), _) = take_width(content, user_gutter - 2);
        let padding = user_gutter - 2 - width;

        let sender = if align_right {
            format!("{}{}  ", space(padding), truncated)
        } else {
            format!("{}{}  ", truncated, space(padding))
        };

        Span::styled(sender, style).into()
    }

    pub fn redact(&mut self, redaction: SyncRoomRedactionEvent, version: &RoomVersionId) {
        self.event.redact(redaction, version);
        self.html = None;
    }
}

impl From<RoomEncryptedEvent> for Message {
    fn from(event: RoomEncryptedEvent) -> Self {
        let timestamp = event.origin_server_ts().into();
        let user_id = event.sender().to_owned();
        let content = match event {
            RoomEncryptedEvent::Original(ev) => MessageEvent::EncryptedOriginal(ev.into()),
            RoomEncryptedEvent::Redacted(ev) => MessageEvent::EncryptedRedacted(ev.into()),
        };

        Message::new(content, user_id, timestamp)
    }
}

impl From<OriginalRoomMessageEvent> for Message {
    fn from(event: OriginalRoomMessageEvent) -> Self {
        let timestamp = event.origin_server_ts.into();
        let user_id = event.sender.clone();
        let content = MessageEvent::Original(event.into());

        Message::new(content, user_id, timestamp)
    }
}

impl From<RedactedRoomMessageEvent> for Message {
    fn from(event: RedactedRoomMessageEvent) -> Self {
        let timestamp = event.origin_server_ts.into();
        let user_id = event.sender.clone();
        let content = MessageEvent::Redacted(event.into());

        Message::new(content, user_id, timestamp)
    }
}

impl From<RoomMessageEvent> for Message {
    fn from(event: RoomMessageEvent) -> Self {
        match event {
            RoomMessageEvent::Original(ev) => ev.into(),
            RoomMessageEvent::Redacted(ev) => ev.into(),
        }
    }
}

impl Display for Message {
    fn fmt(&self, f: &mut fmt::Formatter) -> fmt::Result {
        write!(f, "{}", self.event.body())
    }
}

#[cfg(test)]
pub mod tests {
    use matrix_sdk::ruma::events::room::{
        message::{
            AudioInfo,
            AudioMessageEventContent,
            FileInfo,
            FileMessageEventContent,
            ImageMessageEventContent,
            VideoInfo,
            VideoMessageEventContent,
        },
        ImageInfo,
    };

    use super::*;
    use crate::tests::*;

    #[test]
    fn test_mc_cmp() {
        let mc1 = MessageCursor::from(MSG1_KEY.clone());
        let mc2 = MessageCursor::from(MSG2_KEY.clone());
        let mc3 = MessageCursor::from(MSG3_KEY.clone());
        let mc4 = MessageCursor::from(MSG4_KEY.clone());
        let mc5 = MessageCursor::from(MSG5_KEY.clone());

        // Everything is equal to itself.
        assert_eq!(mc1.cmp(&mc1), Ordering::Equal);
        assert_eq!(mc2.cmp(&mc2), Ordering::Equal);
        assert_eq!(mc3.cmp(&mc3), Ordering::Equal);
        assert_eq!(mc4.cmp(&mc4), Ordering::Equal);
        assert_eq!(mc5.cmp(&mc5), Ordering::Equal);

        // Local echo is always greater than an origin server timestamp.
        assert_eq!(mc1.cmp(&mc2), Ordering::Greater);
        assert_eq!(mc1.cmp(&mc3), Ordering::Greater);
        assert_eq!(mc1.cmp(&mc4), Ordering::Greater);
        assert_eq!(mc1.cmp(&mc5), Ordering::Greater);

        // mc2 is the smallest timestamp.
        assert_eq!(mc2.cmp(&mc1), Ordering::Less);
        assert_eq!(mc2.cmp(&mc3), Ordering::Less);
        assert_eq!(mc2.cmp(&mc4), Ordering::Less);
        assert_eq!(mc2.cmp(&mc5), Ordering::Less);

        // mc3 should be less than mc4 because of its event ID.
        assert_eq!(mc3.cmp(&mc1), Ordering::Less);
        assert_eq!(mc3.cmp(&mc2), Ordering::Greater);
        assert_eq!(mc3.cmp(&mc4), Ordering::Less);
        assert_eq!(mc3.cmp(&mc5), Ordering::Less);

        // mc4 should be greater than mc3 because of its event ID.
        assert_eq!(mc4.cmp(&mc1), Ordering::Less);
        assert_eq!(mc4.cmp(&mc2), Ordering::Greater);
        assert_eq!(mc4.cmp(&mc3), Ordering::Greater);
        assert_eq!(mc4.cmp(&mc5), Ordering::Less);

        // mc5 is the greatest OriginServer timestamp.
        assert_eq!(mc5.cmp(&mc1), Ordering::Less);
        assert_eq!(mc5.cmp(&mc2), Ordering::Greater);
        assert_eq!(mc5.cmp(&mc3), Ordering::Greater);
        assert_eq!(mc5.cmp(&mc4), Ordering::Greater);
    }

    #[test]
    fn test_mc_to_key() {
        let messages = mock_messages();
        let mc1 = MessageCursor::from(MSG1_KEY.clone());
        let mc2 = MessageCursor::from(MSG2_KEY.clone());
        let mc3 = MessageCursor::from(MSG3_KEY.clone());
        let mc4 = MessageCursor::from(MSG4_KEY.clone());
        let mc5 = MessageCursor::from(MSG5_KEY.clone());
        let mc6 = MessageCursor::latest();

        let k1 = mc1.to_key(&messages).unwrap();
        let k2 = mc2.to_key(&messages).unwrap();
        let k3 = mc3.to_key(&messages).unwrap();
        let k4 = mc4.to_key(&messages).unwrap();
        let k5 = mc5.to_key(&messages).unwrap();
        let k6 = mc6.to_key(&messages).unwrap();

        // These should all be equal to their MSGN_KEYs.
        assert_eq!(k1, &MSG1_KEY.clone());
        assert_eq!(k2, &MSG2_KEY.clone());
        assert_eq!(k3, &MSG3_KEY.clone());
        assert_eq!(k4, &MSG4_KEY.clone());
        assert_eq!(k5, &MSG5_KEY.clone());

        // MessageCursor::latest() turns into the largest key (our local echo message).
        assert_eq!(k6, &MSG1_KEY.clone());

        // MessageCursor::latest() fails to convert for a room w/o messages.
        let messages_empty = Messages::default();
        assert_eq!(mc6.to_key(&messages_empty), None);
    }

    #[test]
    fn test_mc_to_from_cursor() {
        let messages = mock_messages();
        let mc1 = MessageCursor::from(MSG1_KEY.clone());
        let mc2 = MessageCursor::from(MSG2_KEY.clone());
        let mc3 = MessageCursor::from(MSG3_KEY.clone());
        let mc4 = MessageCursor::from(MSG4_KEY.clone());
        let mc5 = MessageCursor::from(MSG5_KEY.clone());
        let mc6 = MessageCursor::latest();

        let identity = |mc: &MessageCursor| {
            let c = mc.to_cursor(&messages).unwrap();

            MessageCursor::from_cursor(&c, &messages).unwrap()
        };

        // These should all convert to a Cursor and back to the original value.
        assert_eq!(identity(&mc1), mc1);
        assert_eq!(identity(&mc2), mc2);
        assert_eq!(identity(&mc3), mc3);
        assert_eq!(identity(&mc4), mc4);
        assert_eq!(identity(&mc5), mc5);

        // MessageCursor::latest() should point at the most recent message after conversion.
        assert_eq!(identity(&mc6), mc1);
    }

    #[test]
    fn test_placeholder_frame() {
        fn pretty_frame_test(str: &str) -> Option<String> {
            Some(str[1..].to_string())
        }

        assert_eq!(
            placeholder_frame(None, 4, &ImagePreviewSize { width: 4, height: 4 }),
            pretty_frame_test(
                r#"
⌌  ⌍


⌎  ⌏
"#
            )
        );

        assert_eq!(placeholder_frame(None, 2, &ImagePreviewSize { width: 4, height: 4 }), None);
        assert_eq!(placeholder_frame(None, 4, &ImagePreviewSize { width: 1, height: 4 }), None);

        assert_eq!(placeholder_frame(None, 4, &ImagePreviewSize { width: 4, height: 1 }), None);

        assert_eq!(
            placeholder_frame(Some("OK"), 4, &ImagePreviewSize { width: 4, height: 4 }),
            pretty_frame_test(
                r#"
⌌  ⌍
 OK

⌎  ⌏
"#
            )
        );
        assert_eq!(
            placeholder_frame(Some("idontfit"), 4, &ImagePreviewSize { width: 4, height: 4 }),
            pretty_frame_test(
                r#"
⌌  ⌍


⌎  ⌏
"#
            )
        );
        assert_eq!(
            placeholder_frame(Some("OK"), 4, &ImagePreviewSize { width: 4, height: 2 }),
            pretty_frame_test(
                r#"
⌌  ⌍
⌎  ⌏
"#
            )
        );
        assert_eq!(
            placeholder_frame(Some("OK"), 4, &ImagePreviewSize { width: 2, height: 3 }),
            pretty_frame_test(
                r#"
⌌⌍

⌎⌏
"#
            )
        );
    }

    #[test]
    fn test_display_attachment_size() {
        assert_eq!(
            body_cow_content(&RoomMessageEventContent::new(MessageType::Image(
                ImageMessageEventContent::plain(
                    "Alt text".to_string(),
                    "mxc://matrix.org/jDErsDugkNlfavzLTjJNUKAH".into()
                )
                .info(Some(Box::default()))
            ))),
            "[Attached Image: Alt text]".to_string()
        );

        let mut info = ImageInfo::default();
        info.size = Some(442630_u32.into());
        assert_eq!(
            body_cow_content(&RoomMessageEventContent::new(MessageType::Image(
                ImageMessageEventContent::plain(
                    "Alt text".to_string(),
                    "mxc://matrix.org/jDErsDugkNlfavzLTjJNUKAH".into()
                )
                .info(Some(Box::new(info)))
            ))),
            "[Attached Image: Alt text (442.63 kB)]".to_string()
        );

        let mut info = ImageInfo::default();
        info.size = Some(12_u32.into());
        assert_eq!(
            body_cow_content(&RoomMessageEventContent::new(MessageType::Image(
                ImageMessageEventContent::plain(
                    "Alt text".to_string(),
                    "mxc://matrix.org/jDErsDugkNlfavzLTjJNUKAH".into()
                )
                .info(Some(Box::new(info)))
            ))),
            "[Attached Image: Alt text (12 B)]".to_string()
        );

        let mut info = AudioInfo::default();
        info.size = Some(4294967295_u32.into());
        assert_eq!(
            body_cow_content(&RoomMessageEventContent::new(MessageType::Audio(
                AudioMessageEventContent::plain(
                    "Alt text".to_string(),
                    "mxc://matrix.org/jDErsDugkNlfavzLTjJNUKAH".into()
                )
                .info(Some(Box::new(info)))
            ))),
            "[Attached Audio: Alt text (4.29 GB)]".to_string()
        );

        let mut info = FileInfo::default();
        info.size = Some(4426300_u32.into());
        assert_eq!(
            body_cow_content(&RoomMessageEventContent::new(MessageType::File(
                FileMessageEventContent::plain(
                    "Alt text".to_string(),
                    "mxc://matrix.org/jDErsDugkNlfavzLTjJNUKAH".into()
                )
                .info(Some(Box::new(info)))
            ))),
            "[Attached File: Alt text (4.43 MB)]".to_string()
        );

        let mut info = VideoInfo::default();
        info.size = Some(44000_u32.into());
        assert_eq!(
            body_cow_content(&RoomMessageEventContent::new(MessageType::Video(
                VideoMessageEventContent::plain(
                    "Alt text".to_string(),
                    "mxc://matrix.org/jDErsDugkNlfavzLTjJNUKAH".into()
                )
                .info(Some(Box::new(info)))
            ))),
            "[Attached Video: Alt text (44 kB)]".to_string()
        );
    }
}<|MERGE_RESOLUTION|>--- conflicted
+++ resolved
@@ -960,11 +960,7 @@
         vwctx: &ViewportContext<MessageCursor>,
         info: &'a RoomInfo,
         settings: &'a ApplicationSettings,
-<<<<<<< HEAD
     ) -> (Text<'a>, [Option<(&'a dyn Protocol, u16, u16)>; 2]) {
-=======
-    ) -> (Text<'a>, Option<(&'a dyn Protocol, u16, u16)>) {
->>>>>>> 3e45ca3d
         let width = vwctx.get_width();
 
         let style = self.get_render_style(selected, settings);
